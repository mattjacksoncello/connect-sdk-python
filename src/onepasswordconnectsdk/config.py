import os
import shlex
<<<<<<< HEAD
from typing import List, Dict, Optional, TYPE_CHECKING
import httpx

if TYPE_CHECKING:
    from onepasswordconnectsdk.client import Client
=======
from typing import List, Dict, Optional
import httpx
from onepasswordconnectsdk.client import Client
from onepasswordconnectsdk.utils import get_timeout, build_headers

class ClientConfig(httpx.Client):
    """Configuration class for 1Password Connect synchronous clients"""
    def __init__(
        self,
        url: str,
        token: str,
        **kwargs
    ) -> None:
        """Initialize client configuration
        
        Args:
            url: The url of the 1Password Connect API
            token: The 1Password Service Account token
            **kwargs: Additional httpx.Client configuration options
        """
        if 'timeout' not in kwargs:
            kwargs['timeout'] = get_timeout()
        elif kwargs['timeout'] is None:
            # Pass None directly to disable timeouts
            kwargs['timeout'] = None

        # Merge custom headers with authorization header
        auth_headers = build_headers(token)
        if 'headers' in kwargs:
            auth_headers.update(kwargs['headers'])
        kwargs['headers'] = auth_headers
            
        super().__init__(base_url=url, **kwargs)
        self.url = url
        self.token = token


class AsyncClientConfig(httpx.AsyncClient):
    """Configuration class for 1Password Connect asynchronous clients"""
    def __init__(
        self,
        url: str,
        token: str,
        **kwargs
    ) -> None:
        """Initialize async client configuration
        
        Args:
            url: The url of the 1Password Connect API
            token: The 1Password Service Account token
            **kwargs: Additional httpx.AsyncClient configuration options
        """
        if 'timeout' not in kwargs:
            kwargs['timeout'] = get_timeout()
        elif kwargs['timeout'] is None:
            # Pass None directly to disable timeouts
            kwargs['timeout'] = None

        # Merge custom headers with authorization header
        auth_headers = build_headers(token)
        if 'headers' in kwargs:
            auth_headers.update(kwargs['headers'])
        kwargs['headers'] = auth_headers
            
        super().__init__(base_url=url, **kwargs)
        self.url = url
        self.token = token

>>>>>>> 52c721f0
from onepasswordconnectsdk.models import (
    Item,
    ParsedField,
    ParsedItem,
    Section,
)
from onepasswordconnectsdk.models.constants import (
    ITEM_TAG,
    FIELD_TAG,
    VAULT_TAG,
    VAULT_ID_ENV_VARIABLE,
)


class ClientConfig:
    """Configuration class for 1Password Connect client.
    Inherits from httpx.BaseClient to support all httpx client options.
    """
    def __init__(self, cafile: Optional[str] = None, **kwargs):
        """Initialize client configuration

        Args:
            cafile (Optional[str]): Path to CA certificate file for SSL verification
            **kwargs: Additional httpx client options
        """
        self.cafile = cafile
        self.httpx_options = kwargs

    def get_client_args(self, base_url: str, headers: Dict[str, str], timeout: float) -> Dict:
        """Get arguments for httpx client initialization

        Args:
            base_url (str): Base URL for the client
            headers (Dict[str, str]): Headers to include in requests
            timeout (float): Request timeout in seconds

        Returns:
            Dict: Arguments for httpx client initialization
        """
        args = {
            'base_url': base_url,
            'headers': headers,
            'timeout': timeout,
            **self.httpx_options
        }
        
        if self.cafile:
            args['verify'] = self.cafile
            
        return args


def load_dict(client: "Client", config: dict):
    """Load: Takes a dictionary with keys specifiying the user
    desired naming scheme of the values to return. Each key's
    value is a dictionary that includes information on where
    to find the item field value in 1Password.

    Example dictionary
    {
        "foo": {
            "opitem": "Name of item in 1Password",  # noqa: RST301
            "opfield": "section_name.field_name"
        },  # noqa: RST203
        "bar": {
            "opitem": "Name of another item in 1Password",  # noqa: RST301
            "opfield": ".field_name",
            "opvault" "some_vault_id"
        }  # noqa: RST201
    }  # noqa: RST201

    opitem (required): describes the name of the item to access from 1Password

    opfield (required): describes the name of the field to access within
    the specified item

    opvault: Only required if OP_VAULT is not set. Used to decribe the
    vault in which to fetch the item

    Args:
        client (Client): An instantied 1Password Connect client.

        config (dict): A dict with user specfied names for keys. Each key's
        value is a dictionary that includes information on where to find
        the item field value in 1Password.

    Returns:
        dict: A dictionary of user specified keys with values retrieved
        from 1Password
    """

    items: dict = {}
    config_values: Dict[str, str] = {}

    for field, tags in config.items():
        item_tag = tags.get(ITEM_TAG)
        field_tag = tags.get(FIELD_TAG)
        vault_tag = tags.get(VAULT_TAG)
        item_vault = _vault_uuid_for_field(field=field, vault_tag=vault_tag)
        key = f"{item_vault}/{item_tag}"
        item: ParsedItem = items.get(key)  # type: ignore

        if item:
            item.fields.append(ParsedField(field, field_tag))
        else:
            item = ParsedItem(
                vault_uuid=item_vault,
                item_title=item_tag,
                fields=[ParsedField(field, field_tag)],
            )
        items[key] = item
    for item_key, item in items.items():
        _set_values_for_item(client=client,
                             parsed_item=item,
                             config_dict=config_values)

    return config_values


def load(client: "Client", config: object):
    """Load: Takes a an object with class attributes annotated with tags
    describing where to find desired fields in 1Password. Manipulates given object
    and fills attributes in with 1Password item field values.

    Example class object
    class Foo():
        foo: 'opitem:"Name of Item" opfield:section_name.field_name' # noqa: E501, RST301
        bar: 'opitem:"Name of another item" opfield:.field_name opvault:vault_id' # noqa: E501

    opitem (required): describes the name of the item to access from 1Password

    opfield (required): describes the name of the field to access
    within the specified item

    opvault: Only required if OP_VAULT is not set. Used to decribe
    the vault in which to fetch the item

    Args:
        client (Client): An instantied 1Password Connect client.
        config (object): An object of a custom annoted class.
    """
    items: dict = {}
    annotations = config.__class__.__annotations__

    for field, tags in annotations.items():
        parsed_tags = _parse_tags(tags)
        item_tag = parsed_tags.get(ITEM_TAG)
        field_tag = parsed_tags.get(FIELD_TAG)
        vault_tag = parsed_tags.get(VAULT_TAG)
        item_vault = _vault_uuid_for_field(field=field, vault_tag=vault_tag)
        key = f"{item_vault}/{item_tag}"
        item: ParsedItem = items.get(key)  # type: ignore

        if item:
            item.fields.append(ParsedField(field, field_tag))
        else:
            item = ParsedItem(
                vault_uuid=item_vault,
                item_title=item_tag,
                fields=[ParsedField(field, field_tag)],
            )
        items[key] = item

    for item_key, item in items.items():
        _set_values_for_item(client=client,
                             parsed_item=item,
                             config_object=config)

    return config


def _parse_tags(tags: str):
    """Takes a string of whitespace seperated tags
    and assigns them to a dict. Expects each tag to
    be of the format 'tag_name:tag_value'

    Args:
        tags (str): The tags to parse

    Returns:
        dict: The parsed tags
    """
    return dict(item.split(":") for item in shlex.split(tags))  # type: ignore


def _vault_uuid_for_field(field: str, vault_tag: dict):
    env_vault_uuid = os.environ.get(VAULT_ID_ENV_VARIABLE)
    if vault_tag:
        return vault_tag
    elif env_vault_uuid:
        return env_vault_uuid
    raise NoVaultSetForFieldException(
        f"There \
        is no vault for {field} field"
    )


def _set_values_for_item(
    client: "Client",
    parsed_item: ParsedItem,
    config_dict={},
    config_object: object = None,
):
    # Fetching the full item
    item: Item = client.get_item(parsed_item.item_title, parsed_item.vault_uuid)

    sections = _convert_sections_to_dict(item.sections)

    for parsed_field in parsed_item.fields:
        if parsed_field.tag is None:
            raise NoFieldTagSetForFieldException(
                f"There is no {FIELD_TAG} specified \
                for {parsed_field.name}"
            )

        path_parts = parsed_field.tag.split(".")
        if len(path_parts) != 2:
            raise InvalidFieldPathException(
                f"Invalid field path format for \
                {parsed_field.name}"
            )

        value_found = False
        for field in item.fields:
            try:
                section_id = field.section.id
            except AttributeError:
                section_id = None
                
            if field.label == path_parts[1]:
                if (
                    section_id is None
                    or (section_id == sections.get(path_parts[0]))
                    or path_parts[0] in sections.values()
                ):
                    value_found = True

                    if config_object:
                        setattr(config_object, parsed_field.name, field.value)
                    else:
                        config_dict[parsed_field.name] = field.value
                    break
        if not value_found:
            raise UnknownSectionAndFieldTag(
                f"There is no section {path_parts[0]} \
                for field {path_parts[1]}"
            )


def _convert_sections_to_dict(sections: List[Section]):
    if not sections:
        return {}

    section_dict = {section.label: section.id for section in sections}
    return section_dict


class ConfigurationError(RuntimeError):
    pass


class NoVaultSetForFieldException(ConfigurationError):
    pass


class NoFieldTagSetForFieldException(ConfigurationError):
    pass


class InvalidFieldPathException(ConfigurationError):
    pass


class UnknownSectionAndFieldTag(ConfigurationError):
    pass<|MERGE_RESOLUTION|>--- conflicted
+++ resolved
@@ -1,81 +1,10 @@
 import os
 import shlex
-<<<<<<< HEAD
 from typing import List, Dict, Optional, TYPE_CHECKING
 import httpx
 
 if TYPE_CHECKING:
     from onepasswordconnectsdk.client import Client
-=======
-from typing import List, Dict, Optional
-import httpx
-from onepasswordconnectsdk.client import Client
-from onepasswordconnectsdk.utils import get_timeout, build_headers
-
-class ClientConfig(httpx.Client):
-    """Configuration class for 1Password Connect synchronous clients"""
-    def __init__(
-        self,
-        url: str,
-        token: str,
-        **kwargs
-    ) -> None:
-        """Initialize client configuration
-        
-        Args:
-            url: The url of the 1Password Connect API
-            token: The 1Password Service Account token
-            **kwargs: Additional httpx.Client configuration options
-        """
-        if 'timeout' not in kwargs:
-            kwargs['timeout'] = get_timeout()
-        elif kwargs['timeout'] is None:
-            # Pass None directly to disable timeouts
-            kwargs['timeout'] = None
-
-        # Merge custom headers with authorization header
-        auth_headers = build_headers(token)
-        if 'headers' in kwargs:
-            auth_headers.update(kwargs['headers'])
-        kwargs['headers'] = auth_headers
-            
-        super().__init__(base_url=url, **kwargs)
-        self.url = url
-        self.token = token
-
-
-class AsyncClientConfig(httpx.AsyncClient):
-    """Configuration class for 1Password Connect asynchronous clients"""
-    def __init__(
-        self,
-        url: str,
-        token: str,
-        **kwargs
-    ) -> None:
-        """Initialize async client configuration
-        
-        Args:
-            url: The url of the 1Password Connect API
-            token: The 1Password Service Account token
-            **kwargs: Additional httpx.AsyncClient configuration options
-        """
-        if 'timeout' not in kwargs:
-            kwargs['timeout'] = get_timeout()
-        elif kwargs['timeout'] is None:
-            # Pass None directly to disable timeouts
-            kwargs['timeout'] = None
-
-        # Merge custom headers with authorization header
-        auth_headers = build_headers(token)
-        if 'headers' in kwargs:
-            auth_headers.update(kwargs['headers'])
-        kwargs['headers'] = auth_headers
-            
-        super().__init__(base_url=url, **kwargs)
-        self.url = url
-        self.token = token
-
->>>>>>> 52c721f0
 from onepasswordconnectsdk.models import (
     Item,
     ParsedField,
