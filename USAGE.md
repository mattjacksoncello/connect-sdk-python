# Usage

## Creating a Connect API Client

The SDK provides both synchronous and asynchronous clients. Each type has two creation methods:

### Synchronous Client

```python
from onepasswordconnectsdk.client import (
    Client,
    new_client_from_environment,
    new_client
)

# Create client using environment variables
connect_client: Client = new_client_from_environment()

# Create client with explicit configuration
connect_client: Client = new_client(
    "{1Password_Connect_Host}",
    "{1Password_Connect_API_Token}")

# Create client with additional httpx options
connect_client: Client = new_client(
    "{1Password_Connect_Host}",
    "{1Password_Connect_API_Token}",
    verify="path/to/certificate.pem",  # SSL certificate
    timeout=30.0,                      # Custom timeout
    proxies={"http://": "http://proxy.example.com"})  # Proxy configuration
```

<<<<<<< HEAD
## Client Configuration

The SDK provides a `ClientConfig` class that allows you to configure the underlying httpx client. This includes SSL certificate verification and all other httpx client options.

### SSL Certificate Verification

When connecting to a 1Password Connect server using HTTPS, you may need to configure SSL certificate verification:

```python
from onepasswordconnectsdk.config import ClientConfig

# Verify SSL using a custom CA certificate
config = ClientConfig(cafile="path/to/ca.pem")
client = new_client("https://connect.example.com", "your-token", config=config)

# Disable SSL verification (not recommended for production)
config = ClientConfig(verify=False)
client = new_client("https://connect.example.com", "your-token", config=config)
```

### Additional Configuration Options

The ClientConfig class accepts all httpx client options as keyword arguments. These options are passed directly to the underlying httpx client:

```python
# Configure timeouts and redirects
config = ClientConfig(
    cafile="path/to/ca.pem",
    timeout=30.0,              # 30 second timeout
    follow_redirects=True,     # Follow HTTP redirects
    max_redirects=5           # Maximum number of redirects to follow
)

# Configure proxy settings
config = ClientConfig(
    proxies={
        "http://": "http://proxy.example.com",
        "https://": "https://proxy.example.com"
    }
)

# Configure custom headers
config = ClientConfig(
    headers={
        "User-Agent": "CustomApp/1.0",
        "X-Custom-Header": "value"
    }
)
```

### Async Client Configuration

The same configuration options work for both synchronous and asynchronous clients:

```python
config = ClientConfig(
    cafile="path/to/ca.pem",
    timeout=30.0
)
async_client = new_client("https://connect.example.com", "your-token", is_async=True, config=config)
```

For a complete list of available configuration options, see the [httpx client documentation](https://www.python-httpx.org/api/#client).
=======
### Asynchronous Client

```python
from onepasswordconnectsdk.async_client import (
    AsyncClient,
    new_async_client_from_environment,
    new_async_client
)

# Create async client using environment variables
async_client: AsyncClient = new_async_client_from_environment()

# Create async client with explicit configuration
async_client: AsyncClient = new_async_client(
    "{1Password_Connect_Host}",
    "{1Password_Connect_API_Token}")

# Create async client with additional httpx options
async_client: AsyncClient = new_async_client(
    "{1Password_Connect_Host}",
    "{1Password_Connect_API_Token}",
    verify="path/to/certificate.pem",  # SSL certificate
    timeout=30.0,                      # Custom timeout
    proxies={"http://": "http://proxy.example.com"})  # Proxy configuration
```

Both client types support all [httpx client options](https://www.python-httpx.org/api/#client) through their respective configuration classes.
>>>>>>> 52c721f0

## Environment Variables

- **OP_CONNECT_TOKEN** – The token to be used to authenticate with the 1Password Connect API.
- **OP_CONNECT_HOST** - The hostname of the 1Password Connect API.
  Possible values include:
  - `http(s)://connect-api:8080` if the Connect server is running in the same Kubernetes cluster as your application.
  - `http://localhost:8080` if the Connect server is running in Docker on the same host.
  - `http(s)://<ip>:8080` or `http(s)://<hostname>:8080` if the Connect server is running on another host.
- **OP_VAULT** - The default vault to fetch items from if not specified.


## Working with Vaults

```python
# Get a list of all vaults
vaults = connect_client.get_vaults()

# Get a specific vault
vault = connect_client.get_vault("{vault_id}")
vault_by_title = connect_client.get_vault_by_title("{vault_title}")
```

## Working with Items

```python
from onepasswordconnectsdk.models import (Item, ItemVault, Field)

vault_id = "{vault_id}"

# Get a list of all items in a vault
items = connect_client.get_items("{vault_id}")

# Create an item
new_item = Item(
    title="Example Login Item",
    category="LOGIN",
    tags=["1password-connect"],
    fields=[Field(value="new_user", purpose="USERNAME")],
)

created_item = connect_client.create_item(vault_id, new_item)

# Get an item
item = connect_client.get_item("{item_id}", vault_id)
item_by_title = connect_client.get_item_by_title("{item_title}", vault_id)

# Update an item
created_item.title = "New Item Title"
updated_item = connect_client.update_item(created_item.id, vault_id, created_item)

# Delete an item
connect_client.delete_item(updated_item.id, vault_id)
```

### Working with Items that contain files

```python
item_id = "{item_id}"
vault_id = "{vault_id}"

# Get summary information on all files stored in a given item
files = connect_client.get_files(item_id, vault_id)

# Get a file's contents
file = connect_client.get_file_content(files[0].id, item_id, vault_id)

# Download a file's contents
connect_client.download_file(files[1].id, item_id, vault_id, "local/path/to/file")
```

## Load Configuration

Users can create `classes` or `dicts` that describe fields they wish to get the values from in 1Password. Two convenience methods are provided that will handle the fetching of values for these fields:

- **load_dict**: Takes a dictionary with keys specifying the user desired naming scheme of the values to return. Each key's value is a dictionary that includes information on where to find the item field value in 1Password. This returns a dictionary of user specified keys with values retrieved from 1Password.
- **load**: Takes an object with class attributes annotated with tags describing where to find desired fields in 1Password. Manipulates given object and fills attributes in with 1Password item field values.

```python
# example dict configuration for onepasswordconnectsdk.load_dict(connect_client, CONFIG)
CONFIG = {
    "server": {
        "opitem": "My database item",
        "opfield": "specific_section.hostname",
        "opvault": "some_vault_id",
    },
    "database": {
        "opitem": "My database item",
        "opfield": ".database",
    },
    "username": {
        "opitem": "My database item",
        "opfield": ".username",
    },
    "password": {
        "opitem": "My database item",
        "opfield": ".password",
    },
}

values_dict = onepasswordconnectsdk.load_dict(connect_client, CONFIG)
```

```python
# example class configuration for onepasswordconnectsdk.load(connect_client, CONFIG)
class Config:
    server: 'opitem:"My database item" opvault:some_vault_id opfield:specific_section.hostname' = None
    database: 'opitem:"My database item" opfield:.database' = None
    username: 'opitem:"My database item" opfield:.username' = None
    password: 'opitem:"My database item" opfield:.password' = None

CONFIG = Config()

values_object = onepasswordconnectsdk.load(connect_client, CONFIG)
```

## Using the Async Client

The async client provides the same functionality as the sync client but with async/await syntax:

```python
import asyncio
from onepasswordconnectsdk.async_client import AsyncClient, new_async_client

async def main():
    # Create async client with optional httpx configuration
    async_client: AsyncClient = new_async_client(
        "{1Password_Connect_Host}",
        "{1Password_Connect_API_Token}",
        timeout=30.0  # Optional httpx configuration
    )

    try:
        # Use the client
        vaults = await async_client.get_vaults()
        item = await async_client.get_item("{item_id}", "{vault_id}")
        # Do something with vaults and item
    finally:
        # Always close the client when done
        await async_client.session.aclose()

asyncio.run(main())
```

All the examples shown above for the sync client work the same way with the async client, just with async/await syntax.<|MERGE_RESOLUTION|>--- conflicted
+++ resolved
@@ -30,7 +30,32 @@
     proxies={"http://": "http://proxy.example.com"})  # Proxy configuration
 ```
 
-<<<<<<< HEAD
+### Asynchronous Client
+
+```python
+from onepasswordconnectsdk.async_client import (
+    AsyncClient,
+    new_async_client_from_environment,
+    new_async_client
+)
+
+# Create async client using environment variables
+async_client: AsyncClient = new_async_client_from_environment()
+
+# Create async client with explicit configuration
+async_client: AsyncClient = new_async_client(
+    "{1Password_Connect_Host}",
+    "{1Password_Connect_API_Token}")
+
+# Create async client with additional httpx options
+async_client: AsyncClient = new_async_client(
+    "{1Password_Connect_Host}",
+    "{1Password_Connect_API_Token}",
+    verify="path/to/certificate.pem",  # SSL certificate
+    timeout=30.0,                      # Custom timeout
+    proxies={"http://": "http://proxy.example.com"})  # Proxy configuration
+```
+
 ## Client Configuration
 
 The SDK provides a `ClientConfig` class that allows you to configure the underlying httpx client. This includes SSL certificate verification and all other httpx client options.
@@ -94,35 +119,6 @@
 ```
 
 For a complete list of available configuration options, see the [httpx client documentation](https://www.python-httpx.org/api/#client).
-=======
-### Asynchronous Client
-
-```python
-from onepasswordconnectsdk.async_client import (
-    AsyncClient,
-    new_async_client_from_environment,
-    new_async_client
-)
-
-# Create async client using environment variables
-async_client: AsyncClient = new_async_client_from_environment()
-
-# Create async client with explicit configuration
-async_client: AsyncClient = new_async_client(
-    "{1Password_Connect_Host}",
-    "{1Password_Connect_API_Token}")
-
-# Create async client with additional httpx options
-async_client: AsyncClient = new_async_client(
-    "{1Password_Connect_Host}",
-    "{1Password_Connect_API_Token}",
-    verify="path/to/certificate.pem",  # SSL certificate
-    timeout=30.0,                      # Custom timeout
-    proxies={"http://": "http://proxy.example.com"})  # Proxy configuration
-```
-
-Both client types support all [httpx client options](https://www.python-httpx.org/api/#client) through their respective configuration classes.
->>>>>>> 52c721f0
 
 ## Environment Variables
 
@@ -265,6 +261,4 @@
         await async_client.session.aclose()
 
 asyncio.run(main())
-```
-
-All the examples shown above for the sync client work the same way with the async client, just with async/await syntax.+```